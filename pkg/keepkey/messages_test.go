package keepkey

import (
	"fmt"
	"log"
	"os"
	"strings"
	"testing"
)

// Device to connect to for testing
var kk *Keepkey
var kks []*Keepkey

// Ethereum root node path
var ethPath = []uint32{0x8000002C, 0x8000003C, 0x80000000, 0x00000000, 0x00000000}

// Initialization
func TestMain(m *testing.M) {
	// Connect to the first connected keepkey then run tests
<<<<<<< HEAD
	kks, err := GetDevices(&KeepkeyConfig{})
=======
	var err error
	kks, err = GetDevices(&KeepkeyConfig{AutoButton: true})
>>>>>>> 423f3f2d
	if err != nil {
		log.Fatal("No keepkey detected")
	}

	kk = kks[0]
	os.Exit(m.Run())
}

func TestLoadDevice(t *testing.T) {
	kk.WipeDevice()
	words := "water explain wink differ size gift sort silly collect anger anger yard"
	if err := kk.LoadDevice(strings.Split(words, " "), "", "", false, true); err != nil {
		t.Fatal("Unable to load device from seed words", err)
	}
}

func TestApplyPolicy(t *testing.T) {
	// enable a policy that exists
	name := "ShapeShift"
	if err := kk.ApplyPolicy(name, true); err != nil {
		t.Errorf("Failed to apply policy: %s", err)
	}

	features, _ := kk.GetFeatures()
	pass := false
	for _, pol := range features.GetPolicies() {
		if pol.GetPolicyName() == name && pol.GetEnabled() {
			pass = true
		}
	}

	if !pass {
		t.Error("Policy not enabled")
	}

	// disable that same policy
	if err := kk.ApplyPolicy(name, false); err != nil {
		t.Errorf("Failed to disable policy: %s", err)
	}

	features, _ = kk.GetFeatures()
	pass = false
	for _, pol := range features.GetPolicies() {
		if pol.GetPolicyName() == name && !pol.GetEnabled() {
			pass = true
		}
	}

	if !pass {
		t.Error("Policy is still enabled")
	}
}

func TestChangeLabel(t *testing.T) {
	l1 := "TestLabel"
	l2 := "pot@t0"

	if err := kk.ApplySettings(l1, "", false); err != nil {
		t.Error("Failed to update label:", err)
	}
	if feat, err := kk.GetFeatures(); err != nil || feat.GetLabel() != l1 {
		t.Errorf("Expected label to be %s but was %s with error %s", l1, feat.GetLabel(), err)
	}

	// Change label again
	if err := kk.ApplySettings(l2, "", false); err != nil {
		t.Error("Failed to update label:", err)
	}
	if feat, err := kk.GetFeatures(); err != nil || feat.GetLabel() != l2 {
		t.Errorf("Expected label to be %s but was %s with error %s", l2, feat.GetLabel(), err)
	}
}

func TestEnablePassphrase(t *testing.T) {

	if err := kk.ApplySettings("", "", true); err != nil {
		t.Error("Failed to enable passphrase:", err)
	}
	if feat, err := kk.GetFeatures(); err != nil || !feat.GetPassphraseProtection() {
		t.Errorf("Expected passphrase to be enabled but wasn't with error %s", err)
	}

	// Disable the passphrase
	if err := kk.ApplySettings("", "", false); err != nil {
		t.Error("Failed to disable passphrase:", err)
	}
	if feat, err := kk.GetFeatures(); err != nil || feat.GetPassphraseProtection() {
		t.Errorf("Expected passphrase to be disabled but wasn't with error %s", err)
	}

}

func TestChangeLanguage(t *testing.T) {
	l1 := "German"
	l2 := "english"

	if err := kk.ApplySettings("", l1, false); err != nil {
		t.Error("Failed to change language:", err)
	}
	if feat, err := kk.GetFeatures(); err != nil || feat.GetLanguage() != l1 {
		t.Errorf("Expected language to be %s, but was %s, with error: %s", l1, feat.GetLanguage(), err)
	}

	// TODO; Firmware has bug where language is erased if you don't send "english" as the language
	if err := kk.ApplySettings("", l2, false); err != nil {
		t.Error("Failed to change language:", err)
	}
	if feat, err := kk.GetFeatures(); err != nil || feat.GetLanguage() != l2 {
		t.Errorf("Expected language to be %s, but was %s, with error: %s", l2, feat.GetLanguage(), err)
	}
}

func TestApplyInvalidPolicy(t *testing.T) {

	// FIRMWARE HAS BUG AND GETS STUCK AFTER FAILING HERE
	/*
		// attempt to enable a policy that doesn't exist
		name := "FakePolicy"
			if err := kk.ApplyPolicy(name, true); err == nil {
			t.Errorf("Expected an error but err was nil")
		}
	*/
	// reset to home state after an error
	// TODO; clean way to reset to home state after every test
	//_, err := kk.Initialize(kk.device)
	//if err != nil {
	//t.Error("Unable to reset to home state", err)
	//}
}

func TestGetFeatures(t *testing.T) {
	features, err := kk.GetFeatures()
	if err != nil {
		t.Fatalf("Unable to fetch device features: %v", err)
	}
	if features.GetDeviceId() == "" {
		t.Fatalf("Expected features to contain DeviceId")
	}
}

func TestSignMessage(t *testing.T) {
	addr, sig, err := kk.SignMessage(ethPath, []byte("Hello Msg"), "Dash")
	if err != nil {
		t.Fatalf("Unable to sign message: %v", err)
	}
	fmt.Println(addr, sig, err)
}

// Encrypt a value and then decrypt it
func TestEncryptDecrypt(t *testing.T) {
	enc, err := kk.EncryptKeyValue(ethPath, "solipsis", []byte("potato0000000000"))
	if err != nil {
		t.Fatalf("Failed to encrypt key value: %v", err)
	}

	dec, err := kk.DecryptKeyValue(ethPath, "solipsis", enc)
	if err != nil {
		t.Fatalf("Failed to decrypt key value %v", err)
	}
	if string(dec) != "potato0000000000" {
		t.Fatalf("Decrypted Value does not match encyrpted value")
	}
}

func TestPing(t *testing.T) {
	t.Log("Testing Ping")
	s, err := kk.Ping("Hello", false, false, false)
	if err != nil || s != "Hello" {
		t.Fail()
	}
	s, err = kk.Ping("Button", true, false, false)
	if err != nil || s != "Button" {
		t.Fail()
	}
}

func TestGetPublicKey(t *testing.T) {
	// TODO: validate against known seed
	_, x, err := kk.GetPublicKey(ethPath, "secp256k1", false)
	if err != nil || x == "" {
		t.Fail()
	}

}<|MERGE_RESOLUTION|>--- conflicted
+++ resolved
@@ -18,12 +18,8 @@
 // Initialization
 func TestMain(m *testing.M) {
 	// Connect to the first connected keepkey then run tests
-<<<<<<< HEAD
-	kks, err := GetDevices(&KeepkeyConfig{})
-=======
 	var err error
 	kks, err = GetDevices(&KeepkeyConfig{AutoButton: true})
->>>>>>> 423f3f2d
 	if err != nil {
 		log.Fatal("No keepkey detected")
 	}
