package keepkey

import (
	"fmt"
	"sync"
	"testing"
)

<<<<<<< HEAD
func testMultiplexingKeepkeys(t *testing.T) {
	kks, err := GetDevices(&KeepkeyConfig{})
	if err != nil {
		log.Fatal(err)
	}
=======
func TestMultiplexingKeepkeys(t *testing.T) {
>>>>>>> 423f3f2d
	var wg sync.WaitGroup
	for _, kk := range kks {
		wg.Add(1)
		go func(kk *Keepkey) {
			defer wg.Done()
			err := kk.WipeDevice()
			if err != nil {
				fmt.Println(err)
				return
			}
			err = kk.LoadDevice([]string{"zoo", "zoo", "zoo", "zoo", "zoo", "zoo", "zoo", "zoo", "zoo", "zoo", "zoo", "wrong"}, "", "label", false, false)
			if err != nil {

				fmt.Println(err)
				return
			}
			_, err = kk.Ping("Ripple", true, false, false)
			if err != nil {
				fmt.Println(err)
				return
			}
			_, err = kk.EthereumGetAddress([]uint32{0x0}, true)
			if err != nil {
				fmt.Println(err)
				return
			}
			_, err = kk.Ping("is", true, false, false)
			if err != nil {
				fmt.Println(err)
				return
			}
			_, err = kk.Ping("> Ellie", true, false, false)
			if err != nil {
				fmt.Println(err)
				return
			}
		}(kk)
	}
	wg.Wait()
}<|MERGE_RESOLUTION|>--- conflicted
+++ resolved
@@ -6,15 +6,7 @@
 	"testing"
 )
 
-<<<<<<< HEAD
-func testMultiplexingKeepkeys(t *testing.T) {
-	kks, err := GetDevices(&KeepkeyConfig{})
-	if err != nil {
-		log.Fatal(err)
-	}
-=======
 func TestMultiplexingKeepkeys(t *testing.T) {
->>>>>>> 423f3f2d
 	var wg sync.WaitGroup
 	for _, kk := range kks {
 		wg.Add(1)
